import {defs, tiny} from './src/common.js';
import {Body} from "./src/body.js";
import {Physics} from "./src/physics.js"
import {Shape_From_File} from './examples/obj-file-demo.js'

// Pull these names into this module's scope for convenience:
const {vec, vec3, unsafe3, vec4, color, hex_color, Mat4, Light, Shape, Material, Shader, Texture, Scene} = tiny;

export class Simulation extends Scene {
    // **Simulation** manages the stepping of simulation time.  Subclass it when making
    // a Scene that is a physics demo.  This technique is careful to totally decouple
    // the simulation from the frame rate (see below).
    constructor() {
        super();
        this.pm = new Physics();
        Object.assign(this, {time_accumulator: 0, time_scale: 1, t: 0, dt: 1 / 20, bodies: [], steps_taken: 0});
    }

    simulate(frame_time) {
        // simulate(): Carefully advance time according to Glenn Fiedler's
        // "Fix Your Timestep" blog post.
        // This line gives ourselves a way to trick the simulator into thinking
        // that the display framerate is running fast or slow:
        frame_time = this.time_scale * frame_time;

        // Avoid the spiral of death; limit the amount of time we will spend
        // computing during this timestep if display lags:
        this.time_accumulator += Math.min(frame_time, 0.1);
        // Repeatedly step the simulation until we're caught up with this frame:
        while (Math.abs(this.time_accumulator) >= this.dt) {
            // Single step of the simulation for all bodies:
            this.update_state(this.dt);
            // Following the advice of the article, de-couple
            // our simulation time from our frame rate:
            this.t += Math.sign(frame_time) * this.dt;
            this.time_accumulator -= Math.sign(frame_time) * this.dt;
            this.steps_taken++;
        }
        // Store an interpolation factor for how close our frame fell in between
        // the two latest simulation time steps, so we can correctly blend the
        // two latest states and display the result.
        let alpha = this.time_accumulator / this.dt;
        for (let b of this.pm.bodies) b.blend_state(alpha);
    }

    make_control_panel() {
        // make_control_panel(): Create the buttons for interacting with simulation time.
        this.key_triggered_button("Speed up time", ["Shift", "T"], () => this.time_scale *= 5);
        this.key_triggered_button("Slow down time", ["t"], () => this.time_scale /= 5);
        this.new_line();
        this.live_string(box => {
            box.textContent = "Time scale: " + this.time_scale
        });
        this.new_line();
        this.live_string(box => {
            box.textContent = "Fixed simulation time step size: " + this.dt
        });
        this.new_line();
        this.live_string(box => {
            box.textContent = this.steps_taken + " timesteps were taken so far."
        });
    }

    display(context, program_state) {
        // display(): advance the time and state of our whole simulation.
        if (program_state.animate)
            this.simulate(program_state.animation_delta_time);
        // Draw each shape at its current location:
        for (let b of this.pm.bodies)
            b.shape.draw(context, program_state, b.drawn_location, b.material);
    }

    update_state(dt)      // update_state(): Your subclass of Simulation has to override this abstract function.
    {
        throw "Override this"
    }
}


export class Test_Data {
    // **Test_Data** pre-loads some Shapes and Textures that other Scenes can borrow.
    constructor() {
        this.textures = {
            rgb: new Texture("assets/rgb.jpg"),
            earth: new Texture("assets/earth.gif"),
            grid: new Texture("assets/grid.png"),
            stars: new Texture("assets/stars.png"),
            text: new Texture("assets/text.png"),
        }
        this.shapes = {
            donut: new defs.Torus(15, 15, [[0, 2], [0, 1]]),
            cone: new defs.Closed_Cone(4, 10, [[0, 2], [0, 1]]),
            capped: new defs.Capped_Cylinder(4, 12, [[0, 2], [0, 1]]),
            ball: new defs.Subdivision_Sphere(4, [[0, 1], [0, 1]]),
            cube: new defs.Cube(),
            prism: new (defs.Capped_Cylinder.prototype.make_flat_shaded_version())(10, 10, [[0, 2], [0, 1]]),
            gem: new (defs.Subdivision_Sphere.prototype.make_flat_shaded_version())(2),
            donut2: new (defs.Torus.prototype.make_flat_shaded_version())(20, 20, [[0, 2], [0, 1]]),
            //background
            "pooltable": new Shape_From_File("assets/background/pool_table.obj"),
            "cuestick": new Shape_From_File("assets/background/cue_stick.obj"),
        };
    }

    random_shape(shape_list = this.shapes) {
        // random_shape():  Extract a random shape from this.shapes.
        const shape_names = Object.keys(shape_list);
        return shape_list[shape_names[~~(shape_names.length * Math.random())]]
    }
}

export class Pool_Scene extends Simulation {
    // ** Inertia_Demo** demonstration: This scene lets random initial momentums
    // carry several bodies until they fall due to gravity and bounce.
    constructor() {
        super();
        this.data = new Test_Data();
        this.shapes = Object.assign({}, this.data.shapes);
        this.shapes.square = new defs.Square();
        this.collider = {intersect_test: Body.intersect_sphere, points: new defs.Subdivision_Sphere(2), leeway: .3};
        this.camera_pos = Mat4.look_at(vec3(0,70,0), vec3(0,0,0), vec3(1,0,0));
      

        const shader = new defs.Fake_Bump_Map(1);

        this.materials = {
            stars: new Material(shader, {
                color: hex_color("#eeeee4"),
                ambient: .4, texture: this.data.textures.stars
            }),
            background: new Material(shader, {
                color: hex_color("#ffffff"),
                ambient: .4, texture: this.data.textures.earth
            }),
            white_plastic: new Material(new defs.Phong_Shader(),
                {ambient: .4, diffusivity: .6, color: hex_color("#ffffff")}),
            red_plastic: new Material(new defs.Phong_Shader(),
                {ambient: .4, diffusivity: .6, color: hex_color("#ff0000")}),
            green_plastic: new Material(new defs.Phong_Shader(),
                {ambient: .3, diffusivity: .6, color: hex_color("#00ff00")}),
        };



        // balls
        let z = 10;
<<<<<<< HEAD
        for (let i = 0; i < 10; i++)
=======
        for (let i = 0; i < 9; i++)
>>>>>>> 49bd445b
        {   
            this.pm.bodies.push(new Body(this.shapes.ball, this.materials.red_plastic, vec3(1,1,1), 0, 0.2)
                                    .emplace(Mat4.translation(5, -5, z), vec3(4, 0, 4), 0));
            z -= 2.5
        }

        // cueball
<<<<<<< HEAD
        this.pm.bodies.push(new Body(this.shapes.ball, this.materials.white_plastic, vec3(1,1,1), 0, 0.2)
                                    .emplace(Mat4.translation(10, -5, 3), vec3(0, 0, 0), 0))
        this.cueball_pos = Mat4.translation(10,-5, 3);
=======
        this.cueball = new Body(this.shapes.ball, this.materials.white_plastic, vec3(1,1,1),0, 0.2)
                                    .emplace(Mat4.translation(6, -5, 3), vec3(0, 0, 0), 0);
        this.pm.bodies.push(this.cueball);

>>>>>>> 49bd445b

        // cuestick
        this.cuestick_pos = Mat4.rotation(0.2, 1,0,0).times(Mat4.translation(0,0,-12));

        // invisible walls to detect collision with the walls

        this.walls_polygon = this.pm.walls.map((w) => new defs.Polygon(w))
    }

    random_color() {
        return this.material.override(color(.6, .6 * Math.random(), .6 * Math.random(), 1));
    }

    update_state(dt) {
        // update_state():  Override the base time-stepping code to say what this particular
        // scene should do to its bodies every frame -- including applying forces.
        // Generate additional moving bodies if there ever aren't enough:
        

//         while (this.bodies.length < 150)
//             this.bodies.push(new Body(this.data.random_shape(), this.random_color(), vec3(1, 1 + Math.random(), 1))
//                 .emplace(Mat4.translation(...vec3(0, 15, 0).randomized(10)),
//                     vec3(0, -1, 0).randomized(2).normalized().times(3), Math.random()));

//         for (let b of this.bodies) {
//             // Gravity on Earth, where 1 unit in world space = 1 meter:
//             b.linear_velocity[1] += dt * -9.8;
//             // If about to fall through floor, reverse y velocity:
//             if (b.center[1] < -8 && b.linear_velocity[1] < 0)
//                 b.linear_velocity[1] *= -.8;
//         }
//         // Delete bodies that stop or stray too far away:
//         this.bodies = this.bodies.filter(b => b.center.norm() < 50 && b.linear_velocity.norm() > 2);
//         for (let a of this.bodies)
//         {
//             // Cache the inverse of matrix of body "a" to save time.
//             a.inverse = Mat4.inverse(a.drawn_location);
//             // Apply a small centripetal force to everything.
//
//             // if a is stationary
//             if (a.linear_velocity.norm() == 0)
//                 continue;
//             // *** Collision process is here ***
//             // Loop through all bodies again (call each "b"):
//             for (let b of this.bodies) {
//                 // Pass the two bodies and the collision shape to check_if_colliding():
//                 if (!a.check_if_colliding(b, this.collider))
//                     continue;
//                 // If we get here, we collided, so turn red and zero out the
//                 // velocity so they don't inter-penetrate any further.
//
//
//             }
//         }
        if (dt < 1E-5) return

        let bodySimulationStages = new Map()
        let earliest = dt * 2
        this.pm.bodies.forEach( b => {
            if (this.dt === dt) b.set_previous()
            let collision_prediction = this.pm.get_earliest_collision_info(b, dt)
            bodySimulationStages.set(b, collision_prediction)
            earliest = Math.min(earliest, collision_prediction.dt)
        })

        this.pm.bodies.forEach( b => {
            if (!bodySimulationStages.has(b)) return;
            if (bodySimulationStages.get(b).dt > earliest + 1E-5) {
                b.advance(earliest, false)
                bodySimulationStages.delete(b)
                return;
            }

            const object_collision_info = bodySimulationStages.get(b)
            b.advance(earliest, false)
            b.center = object_collision_info.position
            b.linear_velocity = object_collision_info.velocity
            bodySimulationStages.delete(b)

            //if ball-ball collision,
            if (object_collision_info.other) {
                let body = object_collision_info.other.body;
                body.advance(earliest, false)
                body.center = object_collision_info.other.position
                body.linear_velocity = object_collision_info.other.velocity
                bodySimulationStages.delete(body)
            }
        })
        if (dt - earliest >= 1E-5)
            this.update_state(dt - earliest)
    }

    mouse_hover_cuestick(e, pos, context, program_state)
    {
        let pos_ndc_near = vec4(pos[0], pos[1], -1.0, 1.0);
        let pos_ndc_far  = vec4(pos[0], pos[1],  1.0, 1.0);
        let center_ndc_near = vec4(0.0, 0.0, -1.0, 1.0);
        let P = program_state.projection_transform;
        let V = program_state.camera_inverse;
        let pos_world_near = Mat4.inverse(P.times(V)).times(pos_ndc_near);
        let pos_world_far  = Mat4.inverse(P.times(V)).times(pos_ndc_far);
        let center_world_near  = Mat4.inverse(P.times(V)).times(center_ndc_near);
        pos_world_near.scale_by(1 / pos_world_near[3]);
        pos_world_far.scale_by(1 / pos_world_far[3]);
        center_world_near.scale_by(1 / center_world_near[3]);
        
        let cuestick = pos_world_far.minus(pos_world_near);
        cuestick = pos_world_near.minus(cuestick.times(1 / cuestick[1] * (pos_world_near[1] + 5)));
        cuestick = cuestick.to3();
        let diff = cuestick.minus(this.cueball.center);
        let angle = diff.normalized().dot(vec3(0,0,1));
        
        angle = Math.acos(angle);
        let direction = 1;
        if (diff[0] < 0)
        {
            direction = -1
        }
        // pointing cuestick towards the direction of the mouse 
        this.cuestick_pos = Mat4.rotation(direction*angle,0,1,0)
                                            .times(Mat4.rotation(0.2, 1,0,0))
                                            .times(Mat4.translation(0,0,-12));
                            
    }

    display(context, program_state) {
        // display(): Draw everything else in the scene besides the moving bodies.

        //first, draw everything inherit from parent class, all the moving objects in this case
        

        if (!context.scratchpad.controls) {
            this.children.push(context.scratchpad.controls = new defs.Movement_Controls());
            this.children.push(new defs.Program_State_Viewer());
            program_state.set_camera(this.camera_pos);    // Locate the camera here (inverted matrix).
        }
        program_state.projection_transform = Mat4.perspective(Math.PI / 4, context.width / context.height, 1, 500);
        program_state.lights = [new Light(vec4(0, -20, -10, 1), color(1, 1, 1, 1), 100000),
                                new Light(vec4(0, -20, -10, -50), color(1, 1, 1, 1), 100000),
                                new Light(vec4(10, -20, -10, 0), color(1, 1, 1, 1), 100000),
                                new Light(vec4(10, -20, -10, 50), color(1, 1, 1, 1), 100000)];
        super.display(context, program_state);
        // Draw the ground:

        //Draw the table:
        // Draw the backgorund
        let tf = Mat4.translation(0,-10,0).times(Mat4.scale(100,100,100));
        this.shapes.cube.draw(context, program_state, tf, this.materials.background);

        // Draw the table
        tf = Mat4.translation(0,-10,0).times(Mat4.scale(25,25,25));
        this.shapes.pooltable.draw(context, program_state, tf, this.materials.green_plastic);

        // display invisible wall for testing
        const display_wall = false
        if (display_wall) {
            for (let w of this.walls_polygon) {
                w.draw(context, program_state, Mat4.identity(), this.materials.white_plastic)
            }
        }

        // Draw the cuestick
        if (this.pm.all_bodies_static())
        {
            // handling mouse interaction
            const mouse_position = (e, rect = canvas.getBoundingClientRect()) =>
                    vec((e.clientX - (rect.left + rect.right) / 2) / ((rect.right - rect.left) / 2),
                        (e.clientY - (rect.bottom + rect.top) / 2) / ((rect.top - rect.bottom) / 2));
            let canvas = context.canvas;
            var last_move = 0
            canvas.addEventListener("mousemove", e => {
                    if (Date.now() -last_move < 200)
                    {
                        return;
                    }
                    last_move = Date.now();
                
                    e.preventDefault();
                    const rect = canvas.getBoundingClientRect();
                this.mouse_hover_cuestick(e, mouse_position(e), context, program_state);
            });

            tf = Mat4.translation(...this.cueball.center).times(this.cuestick_pos).times(Mat4.scale(8,8,15));
            this.shapes.cuestick.draw(context, program_state, tf, this.materials.stars);

        }
        else
        {
            let canvas = context.canvas;
            if (canvas.getAttribute('listener') == 'true')
            {
                canvas.removeEventListener("mousemove")
            }
        }


    }

//     show_explanation(document_element) {
//         document_element.innerHTML += `<p>This demo lets random initial momentums carry bodies until they fall and bounce.  It shows a good way to do incremental movements, which are crucial for making objects look like they're moving on their own instead of following a pre-determined path.  Animated objects look more real when they have inertia and obey physical laws, instead of being driven by simple sinusoids or periodic functions.
//                                      </p><p>For each moving object, we need to store a model matrix somewhere that is permanent (such as inside of our class) so we can keep consulting it every frame.  As an example, for a bowling simulation, the ball and each pin would go into an array (including 11 total matrices).  We give the model transform matrix a \"velocity\" and track it over time, which is split up into linear and angular components.  Here the angular velocity is expressed as an Euler angle-axis pair so that we can scale the angular speed how we want it.
//                                      </p><p>The forward Euler method is used to advance the linear and angular velocities of each shape one time-step.  The velocities are not subject to any forces here, but just a downward acceleration.  Velocities are also constrained to not take any objects under the ground plane.
//                                      </p><p>This scene extends class Simulation, which carefully manages stepping simulation time for any scenes that subclass it.  It totally decouples the whole simulation from the frame rate, following the suggestions in the blog post <a href=\"https://gafferongames.com/post/fix_your_timestep/\" target=\"blank\">\"Fix Your Timestep\"</a> by Glenn Fielder.  Buttons allow you to speed up and slow down time to show that the simulation's answers do not change.</p>`;
//     }
}<|MERGE_RESOLUTION|>--- conflicted
+++ resolved
@@ -144,11 +144,7 @@
 
         // balls
         let z = 10;
-<<<<<<< HEAD
-        for (let i = 0; i < 10; i++)
-=======
         for (let i = 0; i < 9; i++)
->>>>>>> 49bd445b
         {   
             this.pm.bodies.push(new Body(this.shapes.ball, this.materials.red_plastic, vec3(1,1,1), 0, 0.2)
                                     .emplace(Mat4.translation(5, -5, z), vec3(4, 0, 4), 0));
@@ -156,16 +152,9 @@
         }
 
         // cueball
-<<<<<<< HEAD
         this.pm.bodies.push(new Body(this.shapes.ball, this.materials.white_plastic, vec3(1,1,1), 0, 0.2)
                                     .emplace(Mat4.translation(10, -5, 3), vec3(0, 0, 0), 0))
         this.cueball_pos = Mat4.translation(10,-5, 3);
-=======
-        this.cueball = new Body(this.shapes.ball, this.materials.white_plastic, vec3(1,1,1),0, 0.2)
-                                    .emplace(Mat4.translation(6, -5, 3), vec3(0, 0, 0), 0);
-        this.pm.bodies.push(this.cueball);
-
->>>>>>> 49bd445b
 
         // cuestick
         this.cuestick_pos = Mat4.rotation(0.2, 1,0,0).times(Mat4.translation(0,0,-12));
