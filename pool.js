--- conflicted
+++ resolved
@@ -90,8 +90,54 @@
             text: new Texture("assets/text.png"),
             club: new Texture("assets/club.jpg"),
         }
-<<<<<<< HEAD
-=======
+
+        const shader = new defs.Fake_Bump_Map(1);
+
+        this.materials = {
+            stars: new Material(shader, {
+                color: hex_color("#eeeee4"),
+                ambient: .4, texture: this.textures.stars
+            }),
+            map_sat : new Material(new defs.Textured_Phong(1), {
+                color: hex_color("#000000"),
+                ambient: .8, diffusivity: .5, specularity: .5, texture: new Texture("assets/map-saturation.png")
+            }),
+            background: new Material(new defs.Textured_Phong(), {
+                color: hex_color("#000000"),
+                ambient: 1., texture: this.textures.club
+            }),
+            white_plastic: new Material(new defs.Phong_Shader(),
+                {ambient: .4, diffusivity: .6, color: hex_color("#ffffff")}),
+            red_plastic: new Material(new defs.Phong_Shader(),
+                {ambient: .4, diffusivity: .6, color: hex_color("#ff0000")}),
+            green_plastic: new Material(new defs.Phong_Shader(),
+                {ambient: .7, diffusivity: .3, specularity: 0, color: hex_color("#005500")}),
+            table_leg_texture: new Material(new defs.Textured_Phong(), {
+                color: hex_color("#000000"),
+                ambient: 1., diffusivity: .8, specularity: 1, texture: new Texture("assets/background/table_decomposed/metalic.jpg")
+            }),
+            outer_edge_texture: new Material(new defs.Textured_Phong(), {
+                color: hex_color("#000000"),
+                ambient: 1., diffusivity: .8, specularity: .9, texture: new Texture("assets/background/table_decomposed/OuterEdge.png")
+            }),
+            pocket_texture: new Material(new defs.Textured_Phong(), {
+                color: hex_color("#000000"),
+                ambient: 1., diffusivity: .1, specularity: .5, texture: new Texture("assets/background/table_decomposed/PocketTexture.png")
+            }),
+            inner_edge_texture: new Material(new defs.Textured_Phong(), {
+                color: hex_color("#000000"),
+                ambient: 1., diffusivity: .9, specularity: .9, texture: new Texture("assets/background/table_decomposed/InnerEdge.png")
+            }),
+            plane_texture: new Material(new defs.Textured_Phong(), {
+                color: hex_color("#000000"),
+                ambient: 1., diffusivity: .8, specularity: .9, texture: new Texture("assets/background/table_decomposed/Plane.png")
+            }),
+            floor_texture: new Material(new defs.Textured_Phong(), {
+                color: hex_color("#000000"),
+                ambient: .7, diffusivity: .8, specularity: .9, texture: new Texture("assets/background/floor.png")
+            }),
+        };
+
         this.shapes = {
             donut: new defs.Torus(15, 15, [[0, 2], [0, 1]]),
             cone: new defs.Closed_Cone(4, 10, [[0, 2], [0, 1]]),
@@ -102,131 +148,21 @@
             prism: new (defs.Capped_Cylinder.prototype.make_flat_shaded_version())(10, 10, [[0, 2], [0, 1]]),
             gem: new (defs.Subdivision_Sphere.prototype.make_flat_shaded_version())(2),
             donut2: new (defs.Torus.prototype.make_flat_shaded_version())(20, 20, [[0, 2], [0, 1]]),
-            //background
-            //table 2: https://www.cgtrader.com/items/2816943
-            cuestick: new Shape_From_File("assets/background/cue_stick.obj"),
-            tableLeg: new Shape_From_File("assets/background/table_decomposed/TableLeg.obj"),
-            outerEdge: new Shape_From_File("assets/background/table_decomposed/OuterEdge.obj"),
-            pocket: new Shape_From_File("assets/background/table_decomposed/Pocket.obj"),
-            diamond: new Shape_From_File("assets/background/table_decomposed/Diamond.obj"),
-            innerEdge: new Shape_From_File("assets/background/table_decomposed/InnerEdge.obj"),
-            plane: new Shape_From_File("assets/background/table_decomposed/Plane.obj"),
-        };
-
-    }
-
-    random_shape(shape_list = this.shapes) {
-        // random_shape():  Extract a random shape from this.shapes.
-        const shape_names = Object.keys(shape_list);
-        return shape_list[shape_names[~~(shape_names.length * Math.random())]]
-    }
-}
-
-export class Pool_Scene extends Simulation {
-    // ** Inertia_Demo** demonstration: This scene lets random initial momentums
-    // carry several bodies until they fall due to gravity and bounce.
-    constructor() {
-        super();
-        this.data = new Test_Data();
-        this.shapes = Object.assign({}, this.data.shapes);
-        this.shapes.square = new defs.Square();
-        this.collider = {intersect_test: Body.intersect_sphere, points: new defs.Subdivision_Sphere(2), leeway: .3};
-        this.camera_pos = Mat4.look_at(vec3(0,70,0), vec3(0,0,0), vec3(1,0,0));
-        
-        // 0 = selecting direction, 1 = selecting power, 2 = firing, 3 = balls moving 
-        this.game_state = 0;
-        this.down_start = 0;
-        this.power = 0;
-        this.cueball_init_speed = 0;
-        this.cueball_direction = vec3(0,0,0);
-      
->>>>>>> 431d5849
-
-        const shader = new defs.Fake_Bump_Map(1);
-
-        this.materials = {
-            stars: new Material(shader, {
-                color: hex_color("#eeeee4"),
-                ambient: .4, texture: this.textures.stars
-            }),
-            map_sat : new Material(new defs.Textured_Phong(1), {
-                color: hex_color("#000000"),
-                ambient: .8, diffusivity: .5, specularity: .5, texture: new Texture("assets/map-saturation.png")
-            }),
-<<<<<<< HEAD
-            background: new Material(shader, {
-                color: hex_color("#ffffff"),
-                ambient: .4, texture: this.textures.earth
-=======
-            background: new Material(new defs.Textured_Phong(), {
-                color: hex_color("#000000"),
-                ambient: 1., texture: this.data.textures.club
->>>>>>> 431d5849
-            }),
-            white_plastic: new Material(new defs.Phong_Shader(),
-                {ambient: .4, diffusivity: .6, color: hex_color("#ffffff")}),
-            red_plastic: new Material(new defs.Phong_Shader(),
-                {ambient: .4, diffusivity: .6, color: hex_color("#ff0000")}),
-            green_plastic: new Material(new defs.Phong_Shader(),
-                {ambient: .7, diffusivity: .3, specularity: 0, color: hex_color("#005500")}),
-            table_leg_texture: new Material(new defs.Textured_Phong(), {
-                color: hex_color("#000000"),
-                ambient: 1., diffusivity: .8, specularity: 1., texture: new Texture("assets/background/table_decomposed/metalic.jpg")
-            }),
-            outer_edge_texture: new Material(new defs.Textured_Phong(), {
-                color: hex_color("#000000"),
-                ambient: 1., diffusivity: .8, specularity: .9, texture: new Texture("assets/background/table_decomposed/OuterEdge.png")
-            }),
-            pocket_texture: new Material(new defs.Textured_Phong(), {
-                color: hex_color("#000000"),
-                ambient: 1., diffusivity: .1, specularity: .5, texture: new Texture("assets/background/table_decomposed/PocketTexture.png")
-            }),
-            inner_edge_texture: new Material(new defs.Textured_Phong(), {
-                color: hex_color("#000000"),
-                ambient: 1., diffusivity: .9, specularity: .9, texture: new Texture("assets/background/table_decomposed/InnerEdge.png")
-            }),
-            plane_texture: new Material(new defs.Textured_Phong(), {
-                color: hex_color("#000000"),
-                ambient: 1., diffusivity: .8, specularity: .9, texture: new Texture("assets/background/table_decomposed/Plane.png")
-            }),
-            floor_texture: new Material(new defs.Textured_Phong(), {
-                color: hex_color("#000000"),
-                ambient: .7, diffusivity: .8, specularity: .9, texture: new Texture("assets/background/floor.png")
-            }),
-            
-
-        };
-
-        this.shapes = {
-            donut: new defs.Torus(15, 15, [[0, 2], [0, 1]]),
-            cone: new defs.Closed_Cone(4, 10, [[0, 2], [0, 1]]),
-            capped: new defs.Capped_Cylinder(4, 12, [[0, 2], [0, 1]]),
-            ball: new defs.Subdivision_Sphere(4, [[0, 1], [0, 1]]),
-            cube: new defs.Cube(),
-            prism: new (defs.Capped_Cylinder.prototype.make_flat_shaded_version())(10, 10, [[0, 2], [0, 1]]),
-            gem: new (defs.Subdivision_Sphere.prototype.make_flat_shaded_version())(2),
-            donut2: new (defs.Torus.prototype.make_flat_shaded_version())(20, 20, [[0, 2], [0, 1]]),
             cuestick: new Shape_From_File("assets/background/cue_stick.obj"),
             //background
             //table 2: https://www.cgtrader.com/items/2816943
             pooltable: new ShapesFromObject(["assets/background/table_decomposed/TableLeg.obj",
-                "assets/background/table_decomposed/OuterEdge.obj",
-                "assets/background/table_decomposed/Pocket.obj",
-                "assets/background/table_decomposed/Diamond.obj",
-                "assets/background/table_decomposed/InnerEdge.obj",
-                "assets/background/table_decomposed/Plane.obj"],
+                    "assets/background/table_decomposed/OuterEdge.obj",
+                    "assets/background/table_decomposed/Pocket.obj",
+                    "assets/background/table_decomposed/Diamond.obj",
+                    "assets/background/table_decomposed/InnerEdge.obj",
+                    "assets/background/table_decomposed/Plane.obj"],
                 [this.materials.table_leg_texture,
-                this.materials.outer_edge_texture,
-                this.materials.pocket_texture,
-                this.materials.table_leg_texture,
-                this.materials.inner_edge_texture,
-                this.materials.plane_texture]),
-            tableLeg: new Shape_From_File("assets/background/table_decomposed/TableLeg.obj", false),
-            outerEdge: new Shape_From_File("assets/background/table_decomposed/OuterEdge.obj", false),
-            pocket: new Shape_From_File("assets/background/table_decomposed/Pocket.obj", false),
-            diamond: new Shape_From_File("assets/background/table_decomposed/Diamond.obj", false),
-            innerEdge: new Shape_From_File("assets/background/table_decomposed/InnerEdge.obj", false),
-            plane: new Shape_From_File("assets/background/table_decomposed/Plane.obj", false),
+                    this.materials.outer_edge_texture,
+                    this.materials.pocket_texture,
+                    this.materials.table_leg_texture,
+                    this.materials.inner_edge_texture,
+                    this.materials.plane_texture]),
         };
     }
 
@@ -248,8 +184,8 @@
         this.shapes.square = new defs.Square();
         this.collider = {intersect_test: Body.intersect_sphere, points: new defs.Subdivision_Sphere(2), leeway: .3};
         this.camera_pos = Mat4.look_at(vec3(0,70,0), vec3(0,0,0), vec3(1,0,0));
-        
-        // 0 = selecting direction, 1 = selecting power, 2 = firing, 3 = balls moving 
+
+        // 0 = selecting direction, 1 = selecting power, 2 = firing, 3 = balls moving
         this.game_state = 0;
         this.down_start = 0;
         this.power = 0;
@@ -261,9 +197,9 @@
         // balls
         let z = 10;
         for (let i = 0; i < 9; i++)
-        {   
+        {
             this.pm.bodies.push(new Body(this.shapes.ball, this.materials.red_plastic, vec3(1,1,1), 0, 0.2)
-                                    .emplace(Mat4.translation(5, -5, z), vec3(4, 0, 4), 0));
+                .emplace(Mat4.translation(5, -5, z), vec3(4, 0, 4), 0));
             z -= 2.5
         }
 
@@ -281,27 +217,10 @@
         this.walls_polygon = this.pm.walls.map((w) => new defs.Polygon(w));
         this.pockets_cylinder = new defs.Capped_Cylinder(5, 20);
 
-<<<<<<< HEAD
-=======
-        // decomposed table models
-        this.table_leg_transformation = Mat4.identity();
-        this.table_leg_transformation = this.table_leg_transformation.times(Mat4.scale(1.1,1.05,1.05));
-        this.outer_edge_transformation = Mat4.identity();
-        this.outer_edge_transformation = this.outer_edge_transformation.times(Mat4.translation(0,0.35,0));
-        this.pocket_transformation = Mat4.identity();
-        this.pocket_transformation = this.pocket_transformation.times(Mat4.translation(0,0.35,0)).times(Mat4.scale(1.03,1.03,1.03));
-        this.diamond_transformation = Mat4.identity();
-        this.diamond_transformation = this.diamond_transformation.times(Mat4.translation(0,0.45,-0.01)).times(Mat4.scale(0.9,.9,.9));
-        this.inner_edge_transformation = Mat4.identity();
-        this.inner_edge_transformation = this.inner_edge_transformation.times(Mat4.translation(0,0.42,0)).times(Mat4.scale(1.01,1.01,1.01));
-        this.plane_transformation = Mat4.identity();
-        this.plane_transformation = this.plane_transformation.times(Mat4.translation(0,0.35,0)).times(Mat4.scale(.81,.8,.8));
-        
         // light source
         this.light_src = new Material(new Phong_Shader(), {
             color: color(1, 1, 1, 1), ambient: 1, diffusivity: 0, specularity: 0
         });
->>>>>>> 431d5849
     }
 
     random_color() {
@@ -375,25 +294,25 @@
         pos_world_near.scale_by(1 / pos_world_near[3]);
         pos_world_far.scale_by(1 / pos_world_far[3]);
         center_world_near.scale_by(1 / center_world_near[3]);
-        
+
         let cuestick = pos_world_far.minus(pos_world_near);
         cuestick = pos_world_near.minus(cuestick.times(1 / cuestick[1] * (pos_world_near[1] + 5)));
         cuestick = cuestick.to3();
         let diff = cuestick.minus(this.cueball.center);
         let angle = diff.normalized().dot(vec3(0,0,1));
         this.cueball_direction = diff;
-        
+
         angle = Math.acos(angle);
         let direction = 1;
         if (diff[0] < 0)
         {
             direction = -1
         }
-        // pointing cuestick towards the direction of the mouse 
+        // pointing cuestick towards the direction of the mouse
         this.cuestick_pos = Mat4.rotation(direction*angle,0,1,0)
-                                            .times(Mat4.rotation(0.2, 1,0,0))
-                                            .times(Mat4.translation(0,0,-12));
-                            
+            .times(Mat4.rotation(0.2, 1,0,0))
+            .times(Mat4.translation(0,0,-12));
+
     }
 
     mouse_down(e, pos, context, program_state)
@@ -412,7 +331,7 @@
         // display(): Draw everything else in the scene besides the moving bodies.
 
         //first, draw everything inherit from parent class, all the moving objects in this case
-        
+
 
         if (!context.scratchpad.controls) {
             this.children.push(context.scratchpad.controls = new defs.Movement_Controls());
@@ -435,24 +354,22 @@
 
         // The parameters of the Light are: position, color, size
         program_state.lights = [new Light(Mat4.translation(-10, 25, -30).times(light_position), this.light_color, 1000),
-                                new Light(Mat4.translation(-10, 25, 30).times(light_position), this.light_color, 1000),
-                                new Light(Mat4.translation(10, 25, -30).times(light_position), this.light_color, 1000),
-                                new Light(Mat4.translation(10, 25, 30).times(light_position), this.light_color, 1000)];
+            new Light(Mat4.translation(-10, 25, 30).times(light_position), this.light_color, 1000),
+            new Light(Mat4.translation(10, 25, -30).times(light_position), this.light_color, 1000),
+            new Light(Mat4.translation(10, 25, 30).times(light_position), this.light_color, 1000)];
         // draw the point lights
         this.shapes.ball.draw(context, program_state,
-                Mat4.translation(light_position[0], light_position[1], light_position[2]).times(Mat4.translation(-10,25,-30)).times(Mat4.scale(5,5,5)),
-                this.light_src.override({color: light_color}));
+            Mat4.translation(light_position[0], light_position[1], light_position[2]).times(Mat4.translation(-10,25,-30)).times(Mat4.scale(5,5,5)),
+            this.light_src.override({color: light_color}));
         this.shapes.ball.draw(context, program_state,
-                Mat4.translation(light_position[0], light_position[1], light_position[2]).times(Mat4.translation(-10,25,30)).times(Mat4.scale(5,5,5)),
-                this.light_src.override({color: light_color}));
+            Mat4.translation(light_position[0], light_position[1], light_position[2]).times(Mat4.translation(-10,25,30)).times(Mat4.scale(5,5,5)),
+            this.light_src.override({color: light_color}));
         this.shapes.ball.draw(context, program_state,
-                Mat4.translation(light_position[0], light_position[1], light_position[2]).times(Mat4.translation(10,25,-30)).times(Mat4.scale(5,5,5)),
-                this.light_src.override({color: light_color}));
+            Mat4.translation(light_position[0], light_position[1], light_position[2]).times(Mat4.translation(10,25,-30)).times(Mat4.scale(5,5,5)),
+            this.light_src.override({color: light_color}));
         this.shapes.ball.draw(context, program_state,
-                Mat4.translation(light_position[0], light_position[1], light_position[2]).times(Mat4.translation(10,25,30)).times(Mat4.scale(5,5,5)),
-                this.light_src.override({color: light_color}));
-       
-       
+            Mat4.translation(light_position[0], light_position[1], light_position[2]).times(Mat4.translation(10,25,30)).times(Mat4.scale(5,5,5)),
+            this.light_src.override({color: light_color}));
 
         super.display(context, program_state);
 
@@ -463,11 +380,12 @@
         let tf = Mat4.translation(0,-10,0).times(Mat4.scale(100,100,100));
         this.shapes.cube.draw(context, program_state, Mat4.scale(100,100,100).times(Mat4.translation(0,0.2,0)), this.materials.background);
         this.shapes.square.draw(context, program_state, Mat4.rotation(0.5*Math.PI,1,0,0).times(Mat4.scale(100,100,100)).times(Mat4.translation(0,0,0.21)), this.materials.floor_texture);
+
         // Draw the table
         tf = Mat4.rotation(Math.PI / 2, 0, 1, 0).times(Mat4.translation(0,-6.65,0)).times(Mat4.scale(30,30,30));
         //this.shapes.table.draw(context, program_state, tf, this.materials.table_texture);
         this.shapes.pooltable.draw(context, program_state, tf);
-       
+
         // display invisible wall for testing
         const display_wall = true
         if (display_wall) {
@@ -489,8 +407,8 @@
             //console.log(this.game_state)
             // handling mouse interaction
             const mouse_position = (e, rect = canvas.getBoundingClientRect()) =>
-                    vec((e.clientX - (rect.left + rect.right) / 2) / ((rect.right - rect.left) / 2),
-                        (e.clientY - (rect.bottom + rect.top) / 2) / ((rect.top - rect.bottom) / 2));
+                vec((e.clientX - (rect.left + rect.right) / 2) / ((rect.right - rect.left) / 2),
+                    (e.clientY - (rect.bottom + rect.top) / 2) / ((rect.top - rect.bottom) / 2));
             let canvas = context.canvas;
             var last_move = 0;
             var last_down = 0;
@@ -520,7 +438,7 @@
                 {
                     last_up = Date.now();
                     //console.log("up")
-                    this.mouse_up(e, mouse_position(e), context, program_state);                    
+                    this.mouse_up(e, mouse_position(e), context, program_state);
                 }
 
             })
@@ -564,10 +482,4 @@
 
     }
 
-//     show_explanation(document_element) {
-//         document_element.innerHTML += `<p>This demo lets random initial momentums carry bodies until they fall and bounce.  It shows a good way to do incremental movements, which are crucial for making objects look like they're moving on their own instead of following a pre-determined path.  Animated objects look more real when they have inertia and obey physical laws, instead of being driven by simple sinusoids or periodic functions.
-//                                      </p><p>For each moving object, we need to store a model matrix somewhere that is permanent (such as inside of our class) so we can keep consulting it every frame.  As an example, for a bowling simulation, the ball and each pin would go into an array (including 11 total matrices).  We give the model transform matrix a \"velocity\" and track it over time, which is split up into linear and angular components.  Here the angular velocity is expressed as an Euler angle-axis pair so that we can scale the angular speed how we want it.
-//                                      </p><p>The forward Euler method is used to advance the linear and angular velocities of each shape one time-step.  The velocities are not subject to any forces here, but just a downward acceleration.  Velocities are also constrained to not take any objects under the ground plane.
-//                                      </p><p>This scene extends class Simulation, which carefully manages stepping simulation time for any scenes that subclass it.  It totally decouples the whole simulation from the frame rate, following the suggestions in the blog post <a href=\"https://gafferongames.com/post/fix_your_timestep/\" target=\"blank\">\"Fix Your Timestep\"</a> by Glenn Fielder.  Buttons allow you to speed up and slow down time to show that the simulation's answers do not change.</p>`;
-//     }
 }